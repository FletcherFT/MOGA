--- conflicted
+++ resolved
@@ -48,58 +48,22 @@
                         ax.xaxis.set_ticks_position('bottom')
                 # Label the diagonal subplots...
                 for i, label in enumerate(names):
-<<<<<<< HEAD
-<<<<<<< HEAD
-                   self._axes[i, i].annotate(label, (0.5, 0.5), xycoords='axes fraction',
-                                             ha='center', va='center')
-                # Turn on the proper x or y axes ticks.
-                for i, j in zip(range(numvars), itertools.cycle((-1, 0))):
-                   self._axes[j, i].xaxis.set_visible(True)
-                   self._axes[i, j].yaxis.set_visible(True)
-=======
                     self._axes[i, i].annotate(label, (0.5, 0.5), xycoords='axes fraction',
                                               ha='center', va='center')
                 # Turn on the proper x or y axes ticks.
                 for i, j in zip(range(numvars), itertools.cycle((-1, 0))):
                     self._axes[j, i].xaxis.set_visible(True)
                     self._axes[i, j].yaxis.set_visible(True)
->>>>>>> znp-imp2
-=======
-                    self._axes[i, i].annotate(label, (0.5, 0.5), xycoords='axes fraction',
-                                              ha='center', va='center')
-                # Turn on the proper x or y axes ticks.
-                for i, j in zip(range(numvars), itertools.cycle((-1, 0))):
-                    self._axes[j, i].xaxis.set_visible(True)
-                    self._axes[i, j].yaxis.set_visible(True)
->>>>>>> 016ef186
                 # Plot the data.
                 for i, j in zip(*np.triu_indices_from(self._axes, k=1)):
                     for x, y in [(i, j), (j, i)]:
                         p = self._axes[x, y].plot(A[:, x], A[:, y], **kwargs)
                         self._plots += p
-<<<<<<< HEAD
-<<<<<<< HEAD
-=======
-                if self.flag:
-                    self.setup(self._F, outfile=self._fname)
->>>>>>> 016ef186
-            else:
-                self._plots = self._axes.plot(A, A, **kwargs)
-        else:
-<<<<<<< HEAD
-            self._plots[0].set_xdata(A)
-            self._plots[0].set_ydata(A)
-            self._plots[0].axes.set_xlim(xmin=A.min(), xmax=A.max())
-            self._plots[0].axes.set_ylim(ymin=A.min(), ymax=A.max())
-        self._F.suptitle("Generation {:15d}".format(self._i))
-=======
                 if self.flag:
                     self.setup(self._F, outfile=self._fname)
             else:
                 self._plots = self._axes.plot(A, A, **kwargs)
         else:
-=======
->>>>>>> 016ef186
             c = 0
             if numvars > 1:
                 for i, j in zip(*np.triu_indices_from(self._axes, k=1)):
@@ -115,10 +79,6 @@
                 self._plots[0].axes.set_xlim(xmin=A.min(), xmax=A.max())
                 self._plots[0].axes.set_ylim(ymin=A.min(), ymax=A.max())
             self._F.suptitle("Generation {:15d}".format(self._i))
-<<<<<<< HEAD
->>>>>>> znp-imp2
-=======
->>>>>>> 016ef186
         self._F.canvas.draw()
         self._F.canvas.flush_events()
         if self.flag:
